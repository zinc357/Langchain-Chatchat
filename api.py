import argparse
import json
import os
import shutil
import subprocess
import tempfile
from typing import List, Optional

import nltk
import pydantic
import uvicorn
from fastapi import Body, FastAPI, File, Form, Query, UploadFile, WebSocket
from fastapi.openapi.utils import get_openapi
from pydantic import BaseModel
from typing_extensions import Annotated
from starlette.responses import RedirectResponse
from chains.local_doc_qa import LocalDocQA
from configs.model_config import (VS_ROOT_PATH, EMBEDDING_DEVICE, EMBEDDING_MODEL, LLM_MODEL, UPLOAD_ROOT_PATH,
                                  NLTK_DATA_PATH, VECTOR_SEARCH_TOP_K, LLM_HISTORY_LEN)

nltk.data.path = [NLTK_DATA_PATH] + nltk.data.path

class BaseResponse(BaseModel):
    code: int = pydantic.Field(200, description="HTTP status code")
    msg: str = pydantic.Field("success", description="HTTP status message")

    class Config:
        schema_extra = {
            "example": {
                "code": 200,
                "msg": "success",
            }
        }


class ListDocsResponse(BaseResponse):
    data: List[str] = pydantic.Field(..., description="List of document names")

    class Config:
        schema_extra = {
            "example": {
                "code": 200,
                "msg": "success",
                "data": ["doc1.docx", "doc2.pdf", "doc3.txt"],
            }
        }


class ChatMessage(BaseModel):
    question: str = pydantic.Field(..., description="Question text")
    response: str = pydantic.Field(..., description="Response text")
    history: List[List[str]] = pydantic.Field(..., description="History text")
    source_documents: List[str] = pydantic.Field(
        ..., description="List of source documents and their scores"
    )

    class Config:
        schema_extra = {
            "example": {
                "question": "工伤保险如何办理？",
                "response": "根据已知信息，可以总结如下：\n\n1. 参保单位为员工缴纳工伤保险费，以保障员工在发生工伤时能够获得相应的待遇。\n2. 不同地区的工伤保险缴费规定可能有所不同，需要向当地社保部门咨询以了解具体的缴费标准和规定。\n3. 工伤从业人员及其近亲属需要申请工伤认定，确认享受的待遇资格，并按时缴纳工伤保险费。\n4. 工伤保险待遇包括工伤医疗、康复、辅助器具配置费用、伤残待遇、工亡待遇、一次性工亡补助金等。\n5. 工伤保险待遇领取资格认证包括长期待遇领取人员认证和一次性待遇领取人员认证。\n6. 工伤保险基金支付的待遇项目包括工伤医疗待遇、康复待遇、辅助器具配置费用、一次性工亡补助金、丧葬补助金等。",
                "history": [
                    [
                        "工伤保险是什么？",
                        "工伤保险是指用人单位按照国家规定，为本单位的职工和用人单位的其他人员，缴纳工伤保险费，由保险机构按照国家规定的标准，给予工伤保险待遇的社会保险制度。",
                    ]
                ],
                "source_documents": [
                    "出处 [1] 广州市单位从业的特定人员参加工伤保险办事指引.docx：\n\n\t( 一)  从业单位  (组织)  按“自愿参保”原则，  为未建 立劳动关系的特定从业人员单项参加工伤保险 、缴纳工伤保 险费。",
                    "出处 [2] ...",
                    "出处 [3] ...",
                ],
            }
        }


def get_folder_path(local_doc_id: str):
    return os.path.join(UPLOAD_ROOT_PATH, local_doc_id)


def get_vs_path(local_doc_id: str):
    return os.path.join(VS_ROOT_PATH, local_doc_id)


def get_file_path(local_doc_id: str, doc_name: str):
    return os.path.join(UPLOAD_ROOT_PATH, local_doc_id, doc_name)


async def upload_file(
        files: Annotated[
            List[UploadFile], File(description="Multiple files as UploadFile")
        ],
        knowledge_base_id: str = Form(..., description="Knowledge Base Name", example="kb1"),
):
    saved_path = get_folder_path(knowledge_base_id)
    if not os.path.exists(saved_path):
        os.makedirs(saved_path)
    filelist = []
    for file in files:
        file_content = ''
        file_path = os.path.join(saved_path, file.filename)
        file_content = file.file.read()
        if os.path.exists(file_path) and os.path.getsize(file_path) == len(file_content):
            continue
        with open(file_path, "ab+") as f:
            f.write(file_content)
        filelist.append(file_path)
    if filelist:
        vs_path, loaded_files = local_doc_qa.init_knowledge_vector_store(filelist, get_vs_path(knowledge_base_id))
        if len(loaded_files):
            file_status = f"已上传 {'、'.join([os.path.split(i)[-1] for i in loaded_files])} 至知识库，并已加载知识库，请开始提问"
            return BaseResponse(code=200, msg=file_status)
    file_status = "文件未成功加载，请重新上传文件"
    return BaseResponse(code=500, msg=file_status)


async def list_docs(
        knowledge_base_id: Optional[str] = Query(description="Knowledge Base Name", example="kb1")
):
    if knowledge_base_id:
        local_doc_folder = get_folder_path(knowledge_base_id)
        if not os.path.exists(local_doc_folder):
            return {"code": 1, "msg": f"Knowledge base {knowledge_base_id} not found"}
        all_doc_names = [
            doc
            for doc in os.listdir(local_doc_folder)
            if os.path.isfile(os.path.join(local_doc_folder, doc))
        ]
        return ListDocsResponse(data=all_doc_names)
    else:
        if not os.path.exists(UPLOAD_ROOT_PATH):
            all_doc_ids = []
        else:
            all_doc_ids = [
                folder
                for folder in os.listdir(UPLOAD_ROOT_PATH)
                if os.path.isdir(os.path.join(UPLOAD_ROOT_PATH, folder))
            ]

        return ListDocsResponse(data=all_doc_ids)


async def delete_docs(
        knowledge_base_id: str = Form(...,
                                      description="Knowledge Base Name(注意此方法仅删除上传的文件并不会删除知识库(FAISS)内数据)",
                                      example="kb1"),
        doc_name: Optional[str] = Form(
            None, description="doc name", example="doc_name_1.pdf"
        ),
):
    if not os.path.exists(os.path.join(UPLOAD_ROOT_PATH, knowledge_base_id)):
        return {"code": 1, "msg": f"Knowledge base {knowledge_base_id} not found"}
    if doc_name:
        doc_path = get_file_path(knowledge_base_id, doc_name)
        if os.path.exists(doc_path):
            os.remove(doc_path)
        else:
            return {"code": 1, "msg": f"document {doc_name} not found"}

        remain_docs = await list_docs(knowledge_base_id)
        if remain_docs["code"] != 0 or len(remain_docs["data"]) == 0:
            shutil.rmtree(get_folder_path(knowledge_base_id), ignore_errors=True)
        else:
            local_doc_qa.init_knowledge_vector_store(
                get_folder_path(knowledge_base_id), get_vs_path(knowledge_base_id)
            )
    else:
        shutil.rmtree(get_folder_path(knowledge_base_id))
    return BaseResponse()


async def chat(
<<<<<<< HEAD
        knowledge_base_id: str = Body(..., description="知识库名字", example="kb1"),
        question: str = Body(..., description="问题", example="工伤保险是什么？"),
        history: List[List[str]] = Body(
            [],
            description="问题及答案的历史记录",
            example=[
                [
                    "这里是问题，如：工伤保险是什么？",
                    "答案：工伤保险是指用人单位按照国家规定，为本单位的职工和用人单位的其他人员，缴纳工伤保险费，由保险机构按照国家规定的标准，给予工伤保险待遇的社会保险制度。",
=======
        knowledge_base_id: str = Body(..., description="Knowledge Base Name", example="kb1"),
        question: str = Body(..., description="Question", example="工伤保险是什么？"),
        history: List[List[str]] = Body(
            [],
            description="History of previous questions and answers",
            example=[
                [
                    "工伤保险是什么？",
                    "工伤保险是指用人单位按照国家规定，为本单位的职工和用人单位的其他人员，缴纳工伤保险费，由保险机构按照国家规定的标准，给予工伤保险待遇的社会保险制度。",
>>>>>>> 3adfecaa
                ]
            ],
        ),
):
    vs_path = os.path.join(VS_ROOT_PATH, knowledge_base_id)
<<<<<<< HEAD
    resp = {}
    if os.path.exists(vs_path) and knowledge_base_id:
        for resp, history in local_doc_qa.get_knowledge_based_answer(
                query=question, vs_path=vs_path, chat_history=history, streaming=False
        ):
            pass
        source_documents = [
            f"""出处 [{inum + 1}] {os.path.split(doc.metadata['source'])[-1]}：\n\n{doc.page_content}\n\n"""
            f"""相关度：{doc.metadata['score']}\n\n"""
            for inum, doc in enumerate(resp["source_documents"])
        ]
    else:
        for resp_s, history in local_doc_qa.llm._call(prompt=question, history=history, streaming=False):
            pass
        resp["result"] = resp_s
        source_documents =[("当前知识库为空，如需基于知识库进行问答，请先加载知识库后，再进行提问。")]
=======
    if not os.path.exists(vs_path):
        raise ValueError(f"Knowledge base {knowledge_base_id} not found")

    for resp, history in local_doc_qa.get_knowledge_based_answer(
            query=question, vs_path=vs_path, chat_history=history, streaming=True
    ):
        pass
    source_documents = [
        f"""出处 [{inum + 1}] {os.path.split(doc.metadata['source'])[-1]}：\n\n{doc.page_content}\n\n"""
        f"""相关度：{doc.metadata['score']}\n\n"""
        for inum, doc in enumerate(resp["source_documents"])
    ]
>>>>>>> 3adfecaa

    return ChatMessage(
        question=question,
        response=resp["result"],
        history=history,
        source_documents=source_documents,
    )


async def stream_chat(websocket: WebSocket, knowledge_base_id: str):
    await websocket.accept()
    vs_path = os.path.join(VS_ROOT_PATH, knowledge_base_id)

    if not os.path.exists(vs_path):
        await websocket.send_json({"error": f"Knowledge base {knowledge_base_id} not found"})
        await websocket.close()
        return

    history = []
    turn = 1
    while True:
        question = await websocket.receive_text()
        await websocket.send_json({"question": question, "turn": turn, "flag": "start"})

        last_print_len = 0
        for resp, history in local_doc_qa.get_knowledge_based_answer(
                query=question, vs_path=vs_path, chat_history=history, streaming=True
        ):
            await websocket.send_text(resp["result"][last_print_len:])
            last_print_len = len(resp["result"])

        source_documents = [
            f"""出处 [{inum + 1}] {os.path.split(doc.metadata['source'])[-1]}：\n\n{doc.page_content}\n\n"""
            f"""相关度：{doc.metadata['score']}\n\n"""
            for inum, doc in enumerate(resp["source_documents"])
        ]

        await websocket.send_text(
            json.dumps(
                {
                    "question": question,
                    "turn": turn,
                    "flag": "end",
                    "sources_documents": source_documents,
                },
                ensure_ascii=False,
            )
        )
        turn += 1


async def document():
    return RedirectResponse(url="/docs")


def main():
    global app
    global local_doc_qa
    parser = argparse.ArgumentParser()
    parser.add_argument("--host", type=str, default="0.0.0.0")
    parser.add_argument("--port", type=int, default=7861)
    args = parser.parse_args()

    app = FastAPI()
    app.websocket("/chat-docs/stream-chat/{knowledge_base_id}")(stream_chat)
    app.post("/chat-docs/chat", response_model=ChatMessage)(chat)
    app.post("/chat-docs/upload", response_model=BaseResponse)(upload_file)
    app.get("/chat-docs/list", response_model=ListDocsResponse)(list_docs)
    app.delete("/chat-docs/delete", response_model=BaseResponse)(delete_docs)
    app.get("/", response_model=BaseResponse)(document)

    local_doc_qa = LocalDocQA()
    local_doc_qa.init_cfg(
        llm_model=LLM_MODEL,
        embedding_model=EMBEDDING_MODEL,
        embedding_device=EMBEDDING_DEVICE,
        llm_history_len=LLM_HISTORY_LEN,
        top_k=VECTOR_SEARCH_TOP_K,
    )
    uvicorn.run(app, host=args.host, port=args.port)


if __name__ == "__main__":
    main()<|MERGE_RESOLUTION|>--- conflicted
+++ resolved
@@ -170,17 +170,6 @@
 
 
 async def chat(
-<<<<<<< HEAD
-        knowledge_base_id: str = Body(..., description="知识库名字", example="kb1"),
-        question: str = Body(..., description="问题", example="工伤保险是什么？"),
-        history: List[List[str]] = Body(
-            [],
-            description="问题及答案的历史记录",
-            example=[
-                [
-                    "这里是问题，如：工伤保险是什么？",
-                    "答案：工伤保险是指用人单位按照国家规定，为本单位的职工和用人单位的其他人员，缴纳工伤保险费，由保险机构按照国家规定的标准，给予工伤保险待遇的社会保险制度。",
-=======
         knowledge_base_id: str = Body(..., description="Knowledge Base Name", example="kb1"),
         question: str = Body(..., description="Question", example="工伤保险是什么？"),
         history: List[List[str]] = Body(
@@ -190,30 +179,11 @@
                 [
                     "工伤保险是什么？",
                     "工伤保险是指用人单位按照国家规定，为本单位的职工和用人单位的其他人员，缴纳工伤保险费，由保险机构按照国家规定的标准，给予工伤保险待遇的社会保险制度。",
->>>>>>> 3adfecaa
                 ]
             ],
         ),
 ):
     vs_path = os.path.join(VS_ROOT_PATH, knowledge_base_id)
-<<<<<<< HEAD
-    resp = {}
-    if os.path.exists(vs_path) and knowledge_base_id:
-        for resp, history in local_doc_qa.get_knowledge_based_answer(
-                query=question, vs_path=vs_path, chat_history=history, streaming=False
-        ):
-            pass
-        source_documents = [
-            f"""出处 [{inum + 1}] {os.path.split(doc.metadata['source'])[-1]}：\n\n{doc.page_content}\n\n"""
-            f"""相关度：{doc.metadata['score']}\n\n"""
-            for inum, doc in enumerate(resp["source_documents"])
-        ]
-    else:
-        for resp_s, history in local_doc_qa.llm._call(prompt=question, history=history, streaming=False):
-            pass
-        resp["result"] = resp_s
-        source_documents =[("当前知识库为空，如需基于知识库进行问答，请先加载知识库后，再进行提问。")]
-=======
     if not os.path.exists(vs_path):
         raise ValueError(f"Knowledge base {knowledge_base_id} not found")
 
@@ -226,7 +196,6 @@
         f"""相关度：{doc.metadata['score']}\n\n"""
         for inum, doc in enumerate(resp["source_documents"])
     ]
->>>>>>> 3adfecaa
 
     return ChatMessage(
         question=question,
