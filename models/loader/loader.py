import gc
import json
import os
import re
import time
from pathlib import Path
from typing import Optional, List, Dict, Tuple, Union
import torch
import transformers
from transformers import (AutoConfig, AutoModel, AutoModelForCausalLM,
                          AutoTokenizer, LlamaTokenizer)
from configs.model_config import LLM_DEVICE


class LoaderCheckPoint:
    """
    加载自定义 model CheckPoint
    """
    # remote in the model on loader checkpoint
    no_remote_model: bool = False
    # 模型名称
    model_name: str = None
    tokenizer: object = None
    # 模型全路径
    model_path: str = None
    model: object = None
    model_config: object = None
    lora_names: set = []
    lora_dir: str = None
    ptuning_dir: str = None
    use_ptuning_v2: bool = False
    # 如果开启了8bit量化加载,项目无法启动，参考此位置，选择合适的cuda版本，https://github.com/TimDettmers/bitsandbytes/issues/156
    # 另一个原因可能是由于bitsandbytes安装时选择了系统环境变量里不匹配的cuda版本，
    # 例如PATH下存在cuda10.2和cuda11.2，bitsandbytes安装时选择了10.2，而torch等安装依赖的版本是11.2
    # 因此主要的解决思路是清理环境变量里PATH下的不匹配的cuda版本，一劳永逸的方法是：
    # 0. 在终端执行`pip uninstall bitsandbytes`
    # 1. 删除.bashrc文件下关于PATH的条目
    # 2. 在终端执行 `echo $PATH >> .bashrc` 
    # 3. 删除.bashrc文件下PATH中关于不匹配的cuda版本路径
    # 4. 在终端执行`source .bashrc`
    # 5. 再执行`pip install bitsandbytes`
    
    load_in_8bit: bool = False
    is_llamacpp: bool = False
    bf16: bool = False
    params: object = None
    # 自定义设备网络
    device_map: Optional[Dict[str, int]] = None
    # 默认 cuda ，如果不支持cuda使用多卡， 如果不支持多卡 使用cpu
    llm_device = LLM_DEVICE

    def __init__(self, params: dict = None):
        """
        模型初始化
        :param params:
        """
        self.model = None
        self.tokenizer = None
        self.params = params or {}
        self.model_name = params.get('model_name', False)
        self.model_path = params.get('model_path', None)
        self.no_remote_model = params.get('no_remote_model', False)
        self.lora = params.get('lora', '')
        self.use_ptuning_v2 = params.get('use_ptuning_v2', False)
        self.lora_dir = params.get('lora_dir', '')
        self.ptuning_dir = params.get('ptuning_dir', 'ptuning-v2')
        self.load_in_8bit = params.get('load_in_8bit', False)
        self.bf16 = params.get('bf16', False)


    def _load_model_config(self, model_name):

        if self.model_path:
            self.model_path = re.sub("\s","",self.model_path)
            checkpoint = Path(f'{self.model_path}')
        else:
            if not self.no_remote_model:
                checkpoint = model_name
            else:
                raise ValueError(
                    "本地模型local_model_path未配置路径"
                )
        try:
            model_config = AutoConfig.from_pretrained(checkpoint, trust_remote_code=True)
            return model_config
        except Exception as e:
            print(e)
            return checkpoint

    def _load_model(self, model_name):
        """
        加载自定义位置的model
        :param model_name:
        :return:
        """
        print(f"Loading {model_name}...")
        t0 = time.time()

        if self.model_path:
            self.model_path = re.sub("\s","",self.model_path)
            checkpoint = Path(f'{self.model_path}')
        else:
            if not self.no_remote_model:
                checkpoint = model_name
            else:
                raise ValueError(
                    "本地模型local_model_path未配置路径"
                )

        self.is_llamacpp = len(list(Path(f'{checkpoint}').glob('ggml*.bin'))) > 0
        if 'chatglm' in model_name.lower() or "chatyuan" in model_name.lower():
            LoaderClass = AutoModel
        else:
            LoaderClass = AutoModelForCausalLM

        # Load the model in simple 16-bit mode by default
        # 如果加载没问题，但在推理时报错RuntimeError: CUDA error: CUBLAS_STATUS_ALLOC_FAILED when calling `cublasCreate(handle)`
        # 那还是因为显存不够，此时只能考虑--load-in-8bit,或者配置默认模型为`chatglm-6b-int8`
        if not any([self.llm_device.lower() == "cpu",
                    self.load_in_8bit, self.is_llamacpp]):

            if torch.cuda.is_available() and self.llm_device.lower().startswith("cuda"):
                # 根据当前设备GPU数量决定是否进行多卡部署
                num_gpus = torch.cuda.device_count()
                if num_gpus < 2 and self.device_map is None:
                    model = (
                        LoaderClass.from_pretrained(checkpoint,
                                                    config=self.model_config,
                                                    torch_dtype=torch.bfloat16 if self.bf16 else torch.float16,
                                                    trust_remote_code=True)
                        .half()
                        .cuda()
                    )
                # 支持自定义cuda设备
                elif ":" in self.llm_device:
                    model = LoaderClass.from_pretrained(checkpoint,
                                                    config=self.model_config,
                                                    torch_dtype=torch.bfloat16 if self.bf16 else torch.float16,
                                                    trust_remote_code=True).half().to(self.llm_device)
                else:
                    from accelerate import dispatch_model,infer_auto_device_map

                    model = LoaderClass.from_pretrained(checkpoint,
                                                        config=self.model_config,
                                                        torch_dtype=torch.bfloat16 if self.bf16 else torch.float16,
                                                        trust_remote_code=True).half()
                    # 可传入device_map自定义每张卡的部署情况
                    if self.device_map is None:
                        if 'chatglm' in model_name.lower():
                            self.device_map = self.chatglm_auto_configure_device_map(num_gpus)
                        elif 'moss' in model_name.lower():
                            self.device_map = self.moss_auto_configure_device_map(num_gpus, model_name)
                        else:
                            # 基于如下方式作为默认的多卡加载方案针对新模型基本不会失败
                            # 在chatglm2-6b,bloom-3b,blooz-7b1上进行了测试，GPU负载也相对均衡
                            from accelerate.utils import get_balanced_memory
                            max_memory = get_balanced_memory(model, 
                                                                dtype=torch.int8 if self.load_in_8bit else None,
                                                            low_zero=False, 
                                                            no_split_module_classes=model._no_split_modules)
                            self.device_map = infer_auto_device_map(model, 
                                                               dtype=torch.float16 if not self.load_in_8bit else torch.int8, 
                                                               max_memory=max_memory,
                                                               no_split_module_classes=model._no_split_modules)
<<<<<<< HEAD
=======
                            # 对于chaglm和moss意外的模型应使用自动指定，而非调用chatglm的配置方式
                            # 其他模型定义的层类几乎不可能与chatglm和moss一致，使用chatglm_auto_configure_device_map
                            # 百分百会报错，使用infer_auto_device_map虽然可能导致负载不均衡，但至少不会报错
                            # 实测在bloom模型上如此
#                             self.device_map = infer_auto_device_map(model,
#                                                                     dtype=torch.int8,
#                                                                     no_split_module_classes=model._no_split_modules)
>>>>>>> 64f22a9e

                    model = dispatch_model(model, device_map=self.device_map)
            else:
                model = (
                    LoaderClass.from_pretrained(
                        checkpoint,
                        config=self.model_config,
                        trust_remote_code=True)
                    .float()
                    .to(self.llm_device)
                )

        elif self.is_llamacpp:

            try:
                from llama_cpp import Llama

            except ImportError as exc:
                raise ValueError(
                    "Could not import depend python package "
                    "Please install it with `pip install llama-cpp-python`."
                ) from exc

            model_file = list(checkpoint.glob('ggml*.bin'))[0]
            print(f"llama.cpp weights detected: {model_file}\n")

            model = Llama(model_path=model_file._str)

            # 实测llama-cpp-vicuna13b-q5_1的AutoTokenizer加载tokenizer的速度极慢，应存在优化空间
            # 但需要对huggingface的AutoTokenizer进行优化

            # tokenizer = model.tokenizer
            # todo 此处调用AutoTokenizer的tokenizer，但后续可以测试自带tokenizer是不是兼容
            #* -> 自带的tokenizer不与transoformers的tokenizer兼容,无法使用

            tokenizer = AutoTokenizer.from_pretrained(self.model_name)
            return model, tokenizer

        elif self.load_in_8bit:
            try:
                from accelerate import init_empty_weights
                from accelerate.utils import get_balanced_memory, infer_auto_device_map
                from transformers import BitsAndBytesConfig

            except ImportError as exc:
                raise ValueError(
                    "Could not import depend python package "
                    "Please install it with `pip install transformers` "
                    "`pip install bitsandbytes``pip install accelerate`."
                ) from exc

            params = {"low_cpu_mem_usage": True}

            if not self.llm_device.lower().startswith("cuda"):
                raise SystemError("8bit 模型需要 CUDA 支持，或者改用量化后模型！")
            else:
                params["device_map"] = 'auto'
                params["trust_remote_code"] = True
                params['quantization_config'] = BitsAndBytesConfig(load_in_8bit=True,
                                                                   llm_int8_enable_fp32_cpu_offload=False)

            with init_empty_weights():
                model = LoaderClass.from_config(self.model_config,trust_remote_code = True)
            model.tie_weights()
            if self.device_map is not None:
                params['device_map'] = self.device_map
            else:
                params['device_map'] = infer_auto_device_map(
                    model,
                    dtype=torch.int8,
                    no_split_module_classes=model._no_split_modules
                )
            try:

                model = LoaderClass.from_pretrained(checkpoint, **params)
            except ImportError as exc:
                raise ValueError(
                    "如果开启了8bit量化加载,项目无法启动，参考此位置，选择合适的cuda版本，https://github.com/TimDettmers/bitsandbytes/issues/156"
                ) from exc
        # Custom
        else:

            print(
                "Warning: self.llm_device is False.\nThis means that no use GPU  bring to be load CPU mode\n")
            params = {"low_cpu_mem_usage": True, "torch_dtype": torch.float32, "trust_remote_code": True}
            model = LoaderClass.from_pretrained(checkpoint, **params).to(self.llm_device, dtype=float)

        # Loading the tokenizer
        if type(model) is transformers.LlamaForCausalLM:
            tokenizer = LlamaTokenizer.from_pretrained(checkpoint, clean_up_tokenization_spaces=True)
            # Leaving this here until the LLaMA tokenizer gets figured out.
            # For some people this fixes things, for others it causes an error.
            try:
                tokenizer.eos_token_id = 2
                tokenizer.bos_token_id = 1
                tokenizer.pad_token_id = 0
            except Exception as e:
                print(e)
                pass
        else:
            tokenizer = AutoTokenizer.from_pretrained(checkpoint, trust_remote_code=True)

        print(f"Loaded the model in {(time.time() - t0):.2f} seconds.")
        return model, tokenizer

    def chatglm_auto_configure_device_map(self, num_gpus: int) -> Dict[str, int]:
        # transformer.word_embeddings 占用1层
        # transformer.final_layernorm 和 lm_head 占用1层
        # transformer.layers 占用 28 层
        # 总共30层分配到num_gpus张卡上
        num_trans_layers = 28
        per_gpu_layers = 30 / num_gpus

        # bugfix: PEFT加载lora模型出现的层命名不同
        if self.lora:
            layer_prefix = 'base_model.model.transformer'
        else:
            layer_prefix = 'transformer'

        # bugfix: 在linux中调用torch.embedding传入的weight,input不在同一device上,导致RuntimeError
        # windows下 model.device 会被设置成 transformer.word_embeddings.device
        # linux下 model.device 会被设置成 lm_head.device
        # 在调用chat或者stream_chat时,input_ids会被放到model.device上
        # 如果transformer.word_embeddings.device和model.device不同,则会导致RuntimeError
        # 因此这里将transformer.word_embeddings,transformer.final_layernorm,lm_head都放到第一张卡上
        
        encode = ""
        if 'chatglm2' in self.model_name:
            device_map = {
                f"{layer_prefix}.embedding.word_embeddings": 0,
                f"{layer_prefix}.rotary_pos_emb": 0,
                f"{layer_prefix}.output_layer": 0,
                f"{layer_prefix}.encoder.final_layernorm": 0,
                f"base_model.model.output_layer": 0 
            }
            encode = ".encoder"
        else:
            device_map = {f'{layer_prefix}.word_embeddings': 0,
                      f'{layer_prefix}.final_layernorm': 0, 'lm_head': 0,
                      f'base_model.model.lm_head': 0, }
        used = 2
        gpu_target = 0
        for i in range(num_trans_layers):
            if used >= per_gpu_layers:
                gpu_target += 1
                used = 0
            assert gpu_target < num_gpus
            device_map[f'{layer_prefix}{encode}.layers.{i}'] = gpu_target
            used += 1

        return device_map

    def moss_auto_configure_device_map(self, num_gpus: int, model_name) -> Dict[str, int]:
        try:

            from accelerate import init_empty_weights
            from accelerate.utils import get_balanced_memory, infer_auto_device_map
            from transformers.dynamic_module_utils import get_class_from_dynamic_module
            from transformers.modeling_utils import no_init_weights
            from transformers.utils import ContextManagers
        except ImportError as exc:
            raise ValueError(
                "Could not import depend python package "
                "Please install it with `pip install transformers` "
                "`pip install bitsandbytes``pip install accelerate`."
            ) from exc

        if self.model_path:
            checkpoint = Path(f'{self.model_path}')
        else:
            if not self.no_remote_model:
                checkpoint = model_name
            else:
                raise ValueError(
                    "本地模型local_model_path未配置路径"
                )

        cls = get_class_from_dynamic_module(class_reference="fnlp/moss-moon-003-sft--modeling_moss.MossForCausalLM",
                                            pretrained_model_name_or_path=checkpoint)

        with ContextManagers([no_init_weights(_enable=True), init_empty_weights()]):
            model = cls(self.model_config)
            max_memory = get_balanced_memory(model, dtype=torch.int8 if self.load_in_8bit else None,
                                             low_zero=False, no_split_module_classes=model._no_split_modules)
            device_map = infer_auto_device_map(
                model, dtype=torch.float16 if not self.load_in_8bit else torch.int8, max_memory=max_memory,
                no_split_module_classes=model._no_split_modules)
            device_map["transformer.wte"] = 0
            device_map["transformer.drop"] = 0
            device_map["transformer.ln_f"] = 0
            device_map["lm_head"] = 0
            return device_map

    def _add_lora_to_model(self, lora_names):

        try:

            from peft import PeftModel

        except ImportError as exc:
            raise ValueError(
                "Could not import depend python package. "
                "Please install it with `pip install peft``pip install accelerate`."
            ) from exc
        # 目前加载的lora
        prior_set = set(self.lora_names)
        # 需要加载的
        added_set = set(lora_names) - prior_set
        # 删除的lora
        removed_set = prior_set - set(lora_names)
        self.lora_names = list(lora_names)

        # Nothing to do = skip.
        if len(added_set) == 0 and len(removed_set) == 0:
            return

        # Only adding, and already peft? Do it the easy way.
        if len(removed_set) == 0 and len(prior_set) > 0:
            print(f"Adding the LoRA(s) named {added_set} to the model...")
            for lora in added_set:
                self.model.load_adapter(Path(f"{self.lora_dir}/{lora}"), lora)
            return

        # If removing anything, disable all and re-add.
        if len(removed_set) > 0:
            self.model.disable_adapter()

        if len(lora_names) > 0:
            print("Applying the following LoRAs to {}: {}".format(self.model_name, ', '.join(lora_names)))
            params = {}
            if self.llm_device.lower() != "cpu":
                params['dtype'] = self.model.dtype
                if hasattr(self.model, "hf_device_map"):
                    params['device_map'] = {"base_model.model." + k: v for k, v in self.model.hf_device_map.items()}
                elif self.load_in_8bit:
                    params['device_map'] = {'': 0}
            self.model.resize_token_embeddings(len(self.tokenizer))

            self.model = PeftModel.from_pretrained(self.model, Path(f"{self.lora_dir}/{lora_names[0]}"), **params)

            for lora in lora_names[1:]:
                self.model.load_adapter(Path(f"{self.lora_dir}/{lora}"), lora)

            if not self.load_in_8bit and self.llm_device.lower() != "cpu":

                if not hasattr(self.model, "hf_device_map"):
                    if torch.has_mps:
                        device = torch.device('mps')
                        self.model = self.model.to(device)
                    else:
                        self.model = self.model.cuda()

    def clear_torch_cache(self):
        gc.collect()
        if self.llm_device.lower() != "cpu":
            if torch.has_mps:
                try:
                    from torch.mps import empty_cache
                    empty_cache()
                except Exception as e:
                    print(e)
                    print(
                        "如果您使用的是 macOS 建议将 pytorch 版本升级至 2.0.0 或更高版本，以支持及时清理 torch 产生的内存占用。")
            elif torch.has_cuda:
                device_id = "0" if torch.cuda.is_available() and (":" not in self.llm_device) else None
                CUDA_DEVICE = f"{self.llm_device}:{device_id}" if device_id else self.llm_device
                with torch.cuda.device(CUDA_DEVICE):
                    torch.cuda.empty_cache()
                    torch.cuda.ipc_collect()
            else:
                print("未检测到 cuda 或 mps，暂不支持清理显存")

    def unload_model(self):
        del self.model
        del self.tokenizer
        self.model = self.tokenizer = None
        self.clear_torch_cache()

    def set_model_path(self, model_path):
        self.model_path = model_path

    def reload_model(self):
        self.unload_model()
        self.model_config = self._load_model_config(self.model_name)

        if self.use_ptuning_v2:
            try:
                prefix_encoder_file = open(Path(f'{self.ptuning_dir}/config.json'), 'r')
                prefix_encoder_config = json.loads(prefix_encoder_file.read())
                prefix_encoder_file.close()
                self.model_config.pre_seq_len = prefix_encoder_config['pre_seq_len']
                self.model_config.prefix_projection = prefix_encoder_config['prefix_projection']
            except Exception as e:
                print("加载PrefixEncoder config.json失败")

        self.model, self.tokenizer = self._load_model(self.model_name)

        if self.lora:
            self._add_lora_to_model([self.lora])

        if self.use_ptuning_v2:
            try:
                prefix_state_dict = torch.load(Path(f'{self.ptuning_dir}/pytorch_model.bin'))
                new_prefix_state_dict = {}
                for k, v in prefix_state_dict.items():
                    if k.startswith("transformer.prefix_encoder."):
                        new_prefix_state_dict[k[len("transformer.prefix_encoder."):]] = v
                self.model.transformer.prefix_encoder.load_state_dict(new_prefix_state_dict)
                self.model.transformer.prefix_encoder.float()
            except Exception as e:
                print("加载PrefixEncoder模型参数失败")
        # llama-cpp模型（至少vicuna-13b）的eval方法就是自身，其没有eval方法
        if not self.is_llamacpp:
            self.model = self.model.eval()<|MERGE_RESOLUTION|>--- conflicted
+++ resolved
@@ -162,8 +162,6 @@
                                                                dtype=torch.float16 if not self.load_in_8bit else torch.int8, 
                                                                max_memory=max_memory,
                                                                no_split_module_classes=model._no_split_modules)
-<<<<<<< HEAD
-=======
                             # 对于chaglm和moss意外的模型应使用自动指定，而非调用chatglm的配置方式
                             # 其他模型定义的层类几乎不可能与chatglm和moss一致，使用chatglm_auto_configure_device_map
                             # 百分百会报错，使用infer_auto_device_map虽然可能导致负载不均衡，但至少不会报错
@@ -171,7 +169,6 @@
 #                             self.device_map = infer_auto_device_map(model,
 #                                                                     dtype=torch.int8,
 #                                                                     no_split_module_classes=model._no_split_modules)
->>>>>>> 64f22a9e
 
                     model = dispatch_model(model, device_map=self.device_map)
             else:
